--- conflicted
+++ resolved
@@ -15,11 +15,7 @@
 #                 changes to the signature and the semantic)
 #  ? :+1 : ?   == just internal changes
 # CURRENT : REVISION : AGE
-<<<<<<< HEAD
-LIBIRECOVERY_SO_VERSION=4:0:0
-=======
 LIBIRECOVERY_SO_VERSION=4:0:1
->>>>>>> f9576407
 
 dnl Minimum package versions
 LIBUSB_VERSION=1.0.3
